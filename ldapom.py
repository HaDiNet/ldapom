--- conflicted
+++ resolved
@@ -456,21 +456,19 @@
     ## Expose dn as a ready-only property
     dn = property(lambda self: self._dn)
 
-<<<<<<< HEAD
-    ## Retrieves the node's attributes from the database.
-    #
-    #  Attributes are usually loaded lazily (the first time they're accessed),
-    #  but you can use this method to force this to happen now.
-    #
-    #  @return None
-=======
+
     ## Get the parent node in the LDAP tree
     def get_parent(self):
         parent_dn = ','.join(ldap.explode_dn(self._dn)[1:])
         return LdapNode(self._conn, parent_dn)
 
-    ## @return None
->>>>>>> 0e2886c1
+
+    ## Retrieves the node's attributes from the database.
+    #
+    #  Attributes are usually loaded lazily (the first time they're accessed),
+    #  but you can use this method to force this to happen now.
+    #
+    #  @return None
     def retrieve_attributes(self):
         _dn, attributes_dict = list(self._conn.query(base=self._dn, scope=ldap.SCOPE_BASE))[0]
         self._load_attributes(attributes_dict)
